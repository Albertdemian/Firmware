/****************************************************************************
 *
 *   Copyright (C) 2012 PX4 Development Team. All rights reserved.
 *
 * Redistribution and use in source and binary forms, with or without
 * modification, are permitted provided that the following conditions
 * are met:
 *
 * 1. Redistributions of source code must retain the above copyright
 *    notice, this list of conditions and the following disclaimer.
 * 2. Redistributions in binary form must reproduce the above copyright
 *    notice, this list of conditions and the following disclaimer in
 *    the documentation and/or other materials provided with the
 *    distribution.
 * 3. Neither the name PX4 nor the names of its contributors may be
 *    used to endorse or promote products derived from this software
 *    without specific prior written permission.
 *
 * THIS SOFTWARE IS PROVIDED BY THE COPYRIGHT HOLDERS AND CONTRIBUTORS
 * "AS IS" AND ANY EXPRESS OR IMPLIED WARRANTIES, INCLUDING, BUT NOT
 * LIMITED TO, THE IMPLIED WARRANTIES OF MERCHANTABILITY AND FITNESS
 * FOR A PARTICULAR PURPOSE ARE DISCLAIMED. IN NO EVENT SHALL THE
 * COPYRIGHT OWNER OR CONTRIBUTORS BE LIABLE FOR ANY DIRECT, INDIRECT,
 * INCIDENTAL, SPECIAL, EXEMPLARY, OR CONSEQUENTIAL DAMAGES (INCLUDING,
 * BUT NOT LIMITED TO, PROCUREMENT OF SUBSTITUTE GOODS OR SERVICES; LOSS
 * OF USE, DATA, OR PROFITS; OR BUSINESS INTERRUPTION) HOWEVER CAUSED
 * AND ON ANY THEORY OF LIABILITY, WHETHER IN CONTRACT, STRICT
 * LIABILITY, OR TORT (INCLUDING NEGLIGENCE OR OTHERWISE) ARISING IN
 * ANY WAY OUT OF THE USE OF THIS SOFTWARE, EVEN IF ADVISED OF THE
 * POSSIBILITY OF SUCH DAMAGE.
 *
 ****************************************************************************/

/**
 * @file sbus.c
 *
 * Serial protocol decoder for the Futaba S.bus protocol.
 */

#include <nuttx/config.h>

#include <fcntl.h>
#include <unistd.h>
#include <termios.h>

#include <systemlib/ppm_decode.h>

#include <drivers/drv_hrt.h>

#define DEBUG
#include "px4io.h"
#include "protocol.h"
#include "debug.h"

#define SBUS_FRAME_SIZE		25
#define SBUS_INPUT_CHANNELS	18

static int sbus_fd = -1;

static hrt_abstime last_rx_time;
static hrt_abstime last_frame_time;

static uint8_t	frame[SBUS_FRAME_SIZE];

static unsigned partial_frame_count;

unsigned sbus_frame_drops;

static void sbus_decode(hrt_abstime frame_time);

int
sbus_init(const char *device)
{
	if (sbus_fd < 0)
		sbus_fd = open(device, O_RDONLY);

	if (sbus_fd >= 0) {
		struct termios t;

		/* 100000bps, even parity, two stop bits */
		tcgetattr(sbus_fd, &t);
		cfsetspeed(&t, 100000);
		t.c_cflag |= (CSTOPB | PARENB);
		tcsetattr(sbus_fd, TCSANOW, &t);

		/* initialise the decoder */
		partial_frame_count = 0;
		last_rx_time = hrt_absolute_time();

<<<<<<< HEAD
		debug("S.Bus: ready");
=======
		debug("Sbus: ready");

>>>>>>> 94fa60fa
	} else {
		debug("S.Bus: open failed");
	}

	return sbus_fd;
}

bool
sbus_input(void)
{
	ssize_t		ret;
	hrt_abstime	now;

	/*
	 * The S.bus protocol doesn't provide reliable framing,
	 * so we detect frame boundaries by the inter-frame delay.
	 *
	 * The minimum frame spacing is 7ms; with 25 bytes at 100000bps
	 * frame transmission time is ~2ms.
	 *
	 * We expect to only be called when bytes arrive for processing,
	 * and if an interval of more than 3ms passes between calls,
	 * the first byte we read will be the first byte of a frame.
	 *
	 * In the case where byte(s) are dropped from a frame, this also
	 * provides a degree of protection. Of course, it would be better
	 * if we didn't drop bytes...
	 */
	now = hrt_absolute_time();

	if ((now - last_rx_time) > 3000) {
		if (partial_frame_count > 0) {
			sbus_frame_drops++;
			partial_frame_count = 0;
		}
	}

	/*
	 * Fetch bytes, but no more than we would need to complete
	 * the current frame.
	 */
	ret = read(sbus_fd, &frame[partial_frame_count], SBUS_FRAME_SIZE - partial_frame_count);

	/* if the read failed for any reason, just give up here */
	if (ret < 1)
		goto out;

	last_rx_time = now;

	/*
	 * Add bytes to the current frame
	 */
	partial_frame_count += ret;

	/*
	 * If we don't have a full frame, return
	 */
	if (partial_frame_count < SBUS_FRAME_SIZE)
		goto out;

	/*
	 * Great, it looks like we might have a frame.  Go ahead and
	 * decode it.
	 */
	sbus_decode(now);
	partial_frame_count = 0;

out:
	/*
	 * If we have seen a frame in the last 200ms, we consider ourselves 'locked'
	 */
	return (now - last_frame_time) < 200000;
}

/*
 * S.bus decoder matrix.
 *
 * Each channel value can come from up to 3 input bytes. Each row in the
 * matrix describes up to three bytes, and each entry gives:
 *
 * - byte offset in the data portion of the frame
 * - right shift applied to the data byte
 * - mask for the data byte
 * - left shift applied to the result into the channel value
 */
struct sbus_bit_pick {
	uint8_t byte;
	uint8_t rshift;
	uint8_t mask;
	uint8_t lshift;
};
static const struct sbus_bit_pick sbus_decoder[SBUS_INPUT_CHANNELS][3] = {
	/*  0 */ { { 0, 0, 0xff, 0}, { 1, 0, 0x07, 8}, { 0, 0, 0x00,  0} },
	/*  1 */ { { 1, 3, 0x1f, 0}, { 2, 0, 0x3f, 5}, { 0, 0, 0x00,  0} },
	/*  2 */ { { 2, 6, 0x03, 0}, { 3, 0, 0xff, 2}, { 4, 0, 0x01, 10} },
	/*  3 */ { { 4, 1, 0x7f, 0}, { 5, 0, 0x0f, 7}, { 0, 0, 0x00,  0} },
	/*  4 */ { { 5, 4, 0x0f, 0}, { 6, 0, 0x7f, 4}, { 0, 0, 0x00,  0} },
	/*  5 */ { { 6, 7, 0x01, 0}, { 7, 0, 0xff, 1}, { 8, 0, 0x03,  9} },
	/*  6 */ { { 8, 2, 0x3f, 0}, { 9, 0, 0x1f, 6}, { 0, 0, 0x00,  0} },
	/*  7 */ { { 9, 5, 0x07, 0}, {10, 0, 0xff, 3}, { 0, 0, 0x00,  0} },
	/*  8 */ { {11, 0, 0xff, 0}, {12, 0, 0x07, 8}, { 0, 0, 0x00,  0} },
	/*  9 */ { {12, 3, 0x1f, 0}, {13, 0, 0x3f, 5}, { 0, 0, 0x00,  0} },
	/* 10 */ { {13, 6, 0x03, 0}, {14, 0, 0xff, 2}, {15, 0, 0x01, 10} },
	/* 11 */ { {15, 1, 0x7f, 0}, {16, 0, 0x0f, 7}, { 0, 0, 0x00,  0} },
	/* 12 */ { {16, 4, 0x0f, 0}, {17, 0, 0x7f, 4}, { 0, 0, 0x00,  0} },
	/* 13 */ { {17, 7, 0x01, 0}, {18, 0, 0xff, 1}, {19, 0, 0x03,  9} },
	/* 14 */ { {19, 2, 0x3f, 0}, {20, 0, 0x1f, 6}, { 0, 0, 0x00,  0} },
	/* 15 */ { {20, 5, 0x07, 0}, {21, 0, 0xff, 3}, { 0, 0, 0x00,  0} }
};

static void
sbus_decode(hrt_abstime frame_time)
{
	/* check frame boundary markers to avoid out-of-sync cases */
	if ((frame[0] != 0x0f) || (frame[24] != 0x00)) {
		sbus_frame_drops++;
		return;
	}

	/* if the failsafe or connection lost bit is set, we consider the frame invalid */
	if ((frame[23] & (1 << 2)) && /* signal lost */
		(frame[23] & (1 << 3))) { /* failsafe */

		/* actively announce signal loss */
		system_state.rc_channels = 0;
		return 1;
	}

	/* we have received something we think is a frame */
	last_frame_time = frame_time;

	unsigned chancount = (PX4IO_INPUT_CHANNELS > SBUS_INPUT_CHANNELS) ?
			     SBUS_INPUT_CHANNELS : PX4IO_INPUT_CHANNELS;

	/* use the decoder matrix to extract channel data */
	for (unsigned channel = 0; channel < chancount; channel++) {
		unsigned value = 0;

		for (unsigned pick = 0; pick < 3; pick++) {
			const struct sbus_bit_pick *decode = &sbus_decoder[channel][pick];

			if (decode->mask != 0) {
				unsigned piece = frame[1 + decode->byte];
				piece >>= decode->rshift;
				piece &= decode->mask;
				piece <<= decode->lshift;

				value |= piece;
			}
		}

		/* convert 0-2048 values to 1000-2000 ppm encoding in a very sloppy fashion */
		system_state.rc_channel_data[channel] = (value / 2) + 998;
	}

	/* decode switch channels if data fields are wide enough */
	if (chancount > 17) {
		/* channel 17 (index 16) */
		system_state.rc_channel_data[16] = (frame[23] & (1 << 0)) * 1000 + 998;
		/* channel 18 (index 17) */
		system_state.rc_channel_data[17] = (frame[23] & (1 << 1)) * 1000 + 998;
	}

	/* note the number of channels decoded */
	system_state.rc_channels = chancount;

	/* and note that we have received data from the R/C controller */
	system_state.rc_channels_timestamp = frame_time;

	/* trigger an immediate report to the FMU */
	system_state.fmu_report_due = true;
}<|MERGE_RESOLUTION|>--- conflicted
+++ resolved
@@ -87,12 +87,7 @@
 		partial_frame_count = 0;
 		last_rx_time = hrt_absolute_time();
 
-<<<<<<< HEAD
 		debug("S.Bus: ready");
-=======
-		debug("Sbus: ready");
-
->>>>>>> 94fa60fa
 	} else {
 		debug("S.Bus: open failed");
 	}
