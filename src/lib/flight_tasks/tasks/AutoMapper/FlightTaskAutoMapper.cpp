/****************************************************************************
 *
 *   Copyright (c) 2018 PX4 Development Team. All rights reserved.
 *
 * Redistribution and use in source and binary forms, with or without
 * modification, are permitted provided that the following conditions
 * are met:
 *
 * 1. Redistributions of source code must retain the above copyright
 *    notice, this list of conditions and the following disclaimer.
 * 2. Redistributions in binary form must reproduce the above copyright
 *    notice, this list of conditions and the following disclaimer in
 *    the documentation and/or other materials provided with the
 *    distribution.
 * 3. Neither the name PX4 nor the names of its contributors may be
 *    used to endorse or promote products derived from this software
 *    without specific prior written permission.
 *
 * THIS SOFTWARE IS PROVIDED BY THE COPYRIGHT HOLDERS AND CONTRIBUTORS
 * "AS IS" AND ANY EXPRESS OR IMPLIED WARRANTIES, INCLUDING, BUT NOT
 * LIMITED TO, THE IMPLIED WARRANTIES OF MERCHANTABILITY AND FITNESS
 * FOR A PARTICULAR PURPOSE ARE DISCLAIMED. IN NO EVENT SHALL THE
 * COPYRIGHT OWNER OR CONTRIBUTORS BE LIABLE FOR ANY DIRECT, INDIRECT,
 * INCIDENTAL, SPECIAL, EXEMPLARY, OR CONSEQUENTIAL DAMAGES (INCLUDING,
 * BUT NOT LIMITED TO, PROCUREMENT OF SUBSTITUTE GOODS OR SERVICES; LOSS
 * OF USE, DATA, OR PROFITS; OR BUSINESS INTERRUPTION) HOWEVER CAUSED
 * AND ON ANY THEORY OF LIABILITY, WHETHER IN CONTRACT, STRICT
 * LIABILITY, OR TORT (INCLUDING NEGLIGENCE OR OTHERWISE) ARISING IN
 * ANY WAY OUT OF THE USE OF THIS SOFTWARE, EVEN IF ADVISED OF THE
 * POSSIBILITY OF SUCH DAMAGE.
 *
 ****************************************************************************/

/**
 * @file FlightAutoMapper.cpp
 */

#include "FlightTaskAutoMapper.hpp"
#include <mathlib/mathlib.h>

using namespace matrix;

bool FlightTaskAutoMapper::activate(vehicle_local_position_setpoint_s last_setpoint)
{
	bool ret = FlightTaskAuto::activate(last_setpoint);
	_reset();
	return ret;
}

bool FlightTaskAutoMapper::update()
{
	// always reset constraints because they might change depending on the type
	_setDefaultConstraints();

	// The only time a thrust set-point is sent out is during
	// idle. Hence, reset thrust set-point to NAN in case the
	// vehicle exits idle.

	if (_type_previous == WaypointType::idle) {
<<<<<<< HEAD
		_acceleration_setpoint.setNaN();
=======
		_thrust_setpoint.setNaN();
>>>>>>> ab133b41
	}

	// during mission and reposition, raise the landing gears but only
	// if altitude is high enough
	if (_highEnoughForLandingGear()) {
		_gear.landing_gear = landing_gear_s::GEAR_UP;
	}

	switch (_type) {
	case WaypointType::idle:
		_prepareIdleSetpoints();
		break;

	case WaypointType::land:
		_prepareLandSetpoints();
		break;

	case WaypointType::loiter:

	/* fallthrought */
	case WaypointType::position:
		_preparePositionSetpoints();
		break;

	case WaypointType::takeoff:
		_prepareTakeoffSetpoints();
		break;

	case WaypointType::velocity:
		_prepareVelocitySetpoints();
		break;

	default:
		_preparePositionSetpoints();
		break;
	}

	if (_param_com_obs_avoid.get()) {
		_obstacle_avoidance.updateAvoidanceDesiredSetpoints(_position_setpoint, _velocity_setpoint, (int)_type);
		_obstacle_avoidance.injectAvoidanceSetpoints(_position_setpoint, _velocity_setpoint, _yaw_setpoint,
				_yawspeed_setpoint);
	}


	_generateSetpoints();

	// update previous type
	_type_previous = _type;

	return true;
}

void FlightTaskAutoMapper::_reset()
{
	// Set setpoints equal current state.
	_velocity_setpoint = _velocity;
	_position_setpoint = _position;
}

void FlightTaskAutoMapper::_prepareIdleSetpoints()
{
<<<<<<< HEAD
	// Produce minimum thrust to idle motors
	_position_setpoint = Vector3f(NAN, NAN, NAN); // Don't require any position/velocity setpoints
	_velocity_setpoint = Vector3f(NAN, NAN, NAN);
	_acceleration_setpoint = Vector3f(0.f, 0.f, 100.f);
=======
	// Send zero thrust setpoint
	_position_setpoint.setNaN(); // Don't require any position/velocity setpoints
	_velocity_setpoint.setNaN();
	_thrust_setpoint.zero();
>>>>>>> ab133b41
}

void FlightTaskAutoMapper::_prepareLandSetpoints()
{
	float land_speed = _getLandSpeed();

	// Keep xy-position and go down with landspeed
	_position_setpoint = Vector3f(_target(0), _target(1), NAN);
	_velocity_setpoint = Vector3f(Vector3f(NAN, NAN, land_speed));

	// set constraints
	_constraints.tilt = math::radians(_param_mpc_tiltmax_lnd.get());
	_gear.landing_gear = landing_gear_s::GEAR_DOWN;
}

void FlightTaskAutoMapper::_prepareTakeoffSetpoints()
{
	// Takeoff is completely defined by target position
	_position_setpoint = _target;
	const float speed_tko = (_dist_to_ground > _param_mpc_land_alt1.get()) ? _constraints.speed_up :
				_param_mpc_tko_speed.get();
	_velocity_setpoint = Vector3f(NAN, NAN, -speed_tko); // Limit the maximum vertical speed

	_gear.landing_gear = landing_gear_s::GEAR_DOWN;
}

void FlightTaskAutoMapper::_prepareVelocitySetpoints()
{
	// XY Velocity waypoint
	// TODO : Rewiew that. What is the expected behavior?
	_position_setpoint = Vector3f(NAN, NAN, _position(2));
	Vector2f vel_sp_xy = Vector2f(_velocity).unit_or_zero() * _mc_cruise_speed;
	_velocity_setpoint = Vector3f(vel_sp_xy(0), vel_sp_xy(1), NAN);
}

void FlightTaskAutoMapper::_preparePositionSetpoints()
{
	// Simple waypoint navigation: go to xyz target, with standard limitations
	_position_setpoint = _target;
	_velocity_setpoint.setNaN(); // No special velocity limitations
}

void FlightTaskAutoMapper::updateParams()
{
	FlightTaskAuto::updateParams();

	// make sure that alt1 is above alt2
	_param_mpc_land_alt1.set(math::max(_param_mpc_land_alt1.get(), _param_mpc_land_alt2.get()));
}

bool FlightTaskAutoMapper::_highEnoughForLandingGear()
{
	// return true if altitude is above two meters
	return _dist_to_ground > 2.0f;
}

float FlightTaskAutoMapper::_getLandSpeed()
{
	bool rc_assist_enabled = _param_mpc_land_rc_help.get();
	bool rc_is_valid = !_sub_vehicle_status.get().rc_signal_lost;

	float throttle = 0.5f;

	if (rc_is_valid && rc_assist_enabled) {
		throttle = _sub_manual_control_setpoint.get().z;
	}

	float speed = 0;

	if (_dist_to_ground > _param_mpc_land_alt1.get()) {
		speed = _constraints.speed_down;

	} else {
		const float land_speed = math::gradual(_dist_to_ground,
						       _param_mpc_land_alt2.get(), _param_mpc_land_alt1.get(),
						       _param_mpc_land_speed.get(), _constraints.speed_down);
		const float head_room = _constraints.speed_down - land_speed;

		speed = land_speed + 2 * (0.5f - throttle) * head_room;

		// Allow minimum assisted land speed to be half of parameter
		if (speed < land_speed * 0.5f) {
			speed = land_speed * 0.5f;
		}
	}

	return speed;
}<|MERGE_RESOLUTION|>--- conflicted
+++ resolved
@@ -57,11 +57,7 @@
 	// vehicle exits idle.
 
 	if (_type_previous == WaypointType::idle) {
-<<<<<<< HEAD
 		_acceleration_setpoint.setNaN();
-=======
-		_thrust_setpoint.setNaN();
->>>>>>> ab133b41
 	}
 
 	// during mission and reposition, raise the landing gears but only
@@ -123,17 +119,10 @@
 
 void FlightTaskAutoMapper::_prepareIdleSetpoints()
 {
-<<<<<<< HEAD
-	// Produce minimum thrust to idle motors
-	_position_setpoint = Vector3f(NAN, NAN, NAN); // Don't require any position/velocity setpoints
-	_velocity_setpoint = Vector3f(NAN, NAN, NAN);
-	_acceleration_setpoint = Vector3f(0.f, 0.f, 100.f);
-=======
 	// Send zero thrust setpoint
 	_position_setpoint.setNaN(); // Don't require any position/velocity setpoints
 	_velocity_setpoint.setNaN();
-	_thrust_setpoint.zero();
->>>>>>> ab133b41
+	_acceleration_setpoint = Vector3f(0.f, 0.f, 100.f);
 }
 
 void FlightTaskAutoMapper::_prepareLandSetpoints()
