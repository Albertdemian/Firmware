--- conflicted
+++ resolved
@@ -159,38 +159,18 @@
 /* --- CTRL - CONTROL DEBUG --- */
 #define LOG_CTRL_MSG 11
 struct log_CTRL_s {
-<<<<<<< HEAD
-	// float roll_p;
-	// float roll_i;
-	// float roll_d;
-
+	float roll_p;
+	float roll_i;
+	float roll_d;
 	float roll_rate_p;
 	float roll_rate_i;
 	float roll_rate_d;
-
-	// float pitch_p;
-	// float pitch_i;
-	// float pitch_d;
-
+	float pitch_p;
+	float pitch_i;
+	float pitch_d;
 	float pitch_rate_p;
 	float pitch_rate_i;
 	float pitch_rate_d;
-
-	// float yaw_p;
-	// float yaw_i;
-	// float yaw_d;
-
-=======
-	float roll_rate_p;
-	float roll_rate_i;
-	float roll_rate_d;
-	float pitch_rate_p;
-	float pitch_rate_i;
-	float pitch_rate_d;
->>>>>>> 21661743
-	float yaw_rate_p;
-	float yaw_rate_i;
-	float yaw_rate_d;
 };
 
 /* --- RC - RC INPUT CHANNELS --- */
@@ -219,7 +199,7 @@
 	LOG_FORMAT(GPS, "QBffLLfffff", "GPSTime,FixType,EPH,EPV,Lat,Lon,Alt,VelN,VelE,VelD,Cog"),
 	LOG_FORMAT(ATTC, "ffff", "Roll,Pitch,Yaw,Thrust"),
 	LOG_FORMAT(STAT, "BBBBBfffB", "State,FlightMode,CtlMode,SASMode,Armed,BatV,BatC,BatRem,BatWarn"),
-	LOG_FORMAT(CTRL, "fffffffff", "RollRP,RollRI,RollRD,PitchRP,PitchRI,PitchRD,YawRP,YawRI,YawRD"),
+	LOG_FORMAT(CTRL, "ffffffffffff", "RP,RI,RD,RRP,RRI,RRD,PP,PI,PD,PRP,PRI,PRD"),
 	LOG_FORMAT(RC, "ffffffff", "Ch0,Ch1,Ch2,Ch3,Ch4,Ch5,Ch6,Ch7"),
 	LOG_FORMAT(OUT0, "ffffffff", "Out0,Out1,Out2,Out3,Out4,Out5,Out6,Out7"),
 };
