--- conflicted
+++ resolved
@@ -54,11 +54,7 @@
 #define PX4IO_SERVO_COUNT		8
 #define PX4IO_CONTROL_CHANNELS		8
 #define PX4IO_CONTROL_GROUPS		2
-<<<<<<< HEAD
-#define PX4IO_RC_INPUT_CHANNELS		8 // XXX this should be 18 channels
-=======
 #define PX4IO_RC_INPUT_CHANNELS		18
->>>>>>> f6176890
 #define PX4IO_RC_MAPPED_CONTROL_CHANNELS		8 /**< This is the maximum number of channels mapped/used */
 
 /*
